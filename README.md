--- conflicted
+++ resolved
@@ -38,12 +38,9 @@
 * [altalias](https://github.com/maubot/altalias) - A bot that lets users publish alternate aliases in rooms.
 * [satwcomic](https://github.com/maubot/satwcomic) - A bot to view SatWComics.
 * [songwhip](https://github.com/maubot/songwhip) - A bot to post Songwhip links.
-<<<<<<< HEAD
 * [invite](https://github.com/williamkray/maubot-invite) - A bot to generate invitation tokens from [matrix-registration](https://github.com/ZerataX/matrix-registration)
 * [wolframalpha](https://github.com/ggogel/WolframAlphaMaubot) - A bot that allows requesting information from [WolframAlpha](https://www.wolframalpha.com/).
-=======
 * [pingcheck](https://edugit.org/nik/maubot-pingcheck) - A bot to ping the echo bot and send rtt to Icinga passive check
->>>>>>> 965b3c42
 
 Open a pull request or join the Matrix room linked above to get your plugin listed here
 
